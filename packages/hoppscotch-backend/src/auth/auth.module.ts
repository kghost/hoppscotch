import { Module } from '@nestjs/common';
import { AuthService } from './auth.service';
import { AuthController } from './auth.controller';
import { UserModule } from 'src/user/user.module';
import { PrismaModule } from 'src/prisma/prisma.module';
import { PassportModule } from '@nestjs/passport';
import { JwtModule } from '@nestjs/jwt';
import { JwtStrategy } from './strategies/jwt.strategy';
import { RTJwtStrategy } from './strategies/rt-jwt.strategy';
import { GoogleStrategy } from './strategies/google.strategy';
import { GithubStrategy } from './strategies/github.strategy';
import { MicrosoftStrategy } from './strategies/microsoft.strategy';
import { OidcStrategy } from './strategies/oidc.strategy';
import { AuthProvider, authProviderCheck } from './helper';
import { ConfigModule, ConfigService } from '@nestjs/config';
import {
  isInfraConfigTablePopulated,
  loadInfraConfiguration,
} from 'src/infra-config/helper';
import { InfraConfigModule } from 'src/infra-config/infra-config.module';


@Module({
  imports: [
    PrismaModule,
    UserModule,
    PassportModule,
    JwtModule.registerAsync({
      imports: [ConfigModule],
      inject: [ConfigService],
      useFactory: async (configService: ConfigService) => ({
        secret: configService.get('JWT_SECRET'),
      }),
    }),
    InfraConfigModule,
  ],
<<<<<<< HEAD
  providers: [AuthService, JwtStrategy, RTJwtStrategy],
=======
  providers: [
    AuthService,
    JwtStrategy,
    RTJwtStrategy,
    ...(authProviderCheck(AuthProvider.GOOGLE) ? [GoogleStrategy] : []),
    ...(authProviderCheck(AuthProvider.GITHUB) ? [GithubStrategy] : []),
    ...(authProviderCheck(AuthProvider.MICROSOFT) ? [MicrosoftStrategy] : []),
    ...(authProviderCheck(AuthProvider.OIDC) ? [OidcStrategy] : []),
  ],
>>>>>>> 55ad0b3b
  controllers: [AuthController],
})
export class AuthModule {
  static async register() {
    const isInfraConfigPopulated = await isInfraConfigTablePopulated();
    if (!isInfraConfigPopulated) {
      return { module: AuthModule };
    }

    const env = await loadInfraConfiguration();
    const allowedAuthProviders = env.INFRA.VITE_ALLOWED_AUTH_PROVIDERS;

    const providers = [
      ...(authProviderCheck(AuthProvider.GOOGLE, allowedAuthProviders)
        ? [GoogleStrategy]
        : []),
      ...(authProviderCheck(AuthProvider.GITHUB, allowedAuthProviders)
        ? [GithubStrategy]
        : []),
      ...(authProviderCheck(AuthProvider.MICROSOFT, allowedAuthProviders)
        ? [MicrosoftStrategy]
        : []),
    ];

    return {
      module: AuthModule,
      providers,
    };
  }
}<|MERGE_RESOLUTION|>--- conflicted
+++ resolved
@@ -19,7 +19,6 @@
 } from 'src/infra-config/helper';
 import { InfraConfigModule } from 'src/infra-config/infra-config.module';
 
-
 @Module({
   imports: [
     PrismaModule,
@@ -34,19 +33,7 @@
     }),
     InfraConfigModule,
   ],
-<<<<<<< HEAD
   providers: [AuthService, JwtStrategy, RTJwtStrategy],
-=======
-  providers: [
-    AuthService,
-    JwtStrategy,
-    RTJwtStrategy,
-    ...(authProviderCheck(AuthProvider.GOOGLE) ? [GoogleStrategy] : []),
-    ...(authProviderCheck(AuthProvider.GITHUB) ? [GithubStrategy] : []),
-    ...(authProviderCheck(AuthProvider.MICROSOFT) ? [MicrosoftStrategy] : []),
-    ...(authProviderCheck(AuthProvider.OIDC) ? [OidcStrategy] : []),
-  ],
->>>>>>> 55ad0b3b
   controllers: [AuthController],
 })
 export class AuthModule {
@@ -69,6 +56,9 @@
       ...(authProviderCheck(AuthProvider.MICROSOFT, allowedAuthProviders)
         ? [MicrosoftStrategy]
         : []),
+      ...(authProviderCheck(AuthProvider.OIDC, allowedAuthProviders)
+        ? [OidcStrategy]
+        : []),
     ];
 
     return {
