--- conflicted
+++ resolved
@@ -3,11 +3,8 @@
 import { ApolloDriver, ApolloDriverConfig } from '@nestjs/apollo';
 import { UserModule } from './user/user.module';
 import { GQLComplexityPlugin } from './plugins/GQLComplexityPlugin';
-<<<<<<< HEAD
 import { UserSettingsModule } from './user-settings/user-settings.module';
-=======
 import { UserEnvironmentsModule } from './user-environment/user-environments.module';
->>>>>>> 469d408b
 
 @Module({
   imports: [
@@ -49,11 +46,8 @@
       driver: ApolloDriver,
     }),
     UserModule,
-<<<<<<< HEAD
-    UserSettingsModule
-=======
+    UserSettingsModule,
     UserEnvironmentsModule,
->>>>>>> 469d408b
   ],
   providers: [GQLComplexityPlugin],
 })
