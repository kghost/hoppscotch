--- conflicted
+++ resolved
@@ -17,24 +17,6 @@
         />
         <!-- <AppGitHubStarButton class="mt-1.5 transition" /> -->
       </div>
-<<<<<<< HEAD
-      <div class="inline-flex items-center space-x-2">
-        <HoppButtonSecondary
-          v-if="showInstallButton"
-          v-tippy="{ theme: 'tooltip' }"
-          :title="t('header.install_pwa')"
-          :icon="IconDownload"
-          class="rounded hover:bg-primaryDark focus-visible:bg-primaryDark"
-          @click="installPWA()"
-        />
-        <HoppButtonSecondary
-          v-tippy="{ theme: 'tooltip', allowHTML: true }"
-          :title="`${t('app.search')} <kbd>/</kbd>`"
-          :icon="IconSearch"
-          class="rounded hover:bg-primaryDark focus-visible:bg-primaryDark"
-          @click="invokeAction('modals.search.toggle')"
-        />
-=======
       <div class="inline-flex items-center justify-center flex-1 space-x-2">
         <AppNavigation v-if="mdAndLarger" />
         <div
@@ -48,7 +30,6 @@
           </span>
           <kbd class="shortcut-key">/</kbd>
         </div>
->>>>>>> 3fa40525
         <HoppButtonSecondary
           v-tippy="{ theme: 'tooltip', allowHTML: true }"
           :title="`${
@@ -59,16 +40,6 @@
           @click="invokeAction('modals.support.toggle')"
         />
         <HoppButtonSecondary
-<<<<<<< HEAD
-          v-if="currentUser === null"
-          :icon="IconUploadCloud"
-          :label="t('header.save_workspace')"
-          filled
-          class="hidden md:flex"
-          @click="invokeAction('modals.login.toggle')"
-        />
-        <HoppButtonPrimary
-=======
           v-if="showInstallButton"
           v-tippy="{ theme: 'tooltip' }"
           :title="t('header.install_pwa')"
@@ -79,7 +50,6 @@
       </div>
       <div class="inline-flex items-center justify-end flex-1 space-x-2">
         <div
->>>>>>> 3fa40525
           v-if="currentUser === null"
           class="inline-flex items-center space-x-2"
         >
@@ -95,15 +65,6 @@
           />
         </div>
         <div v-else class="inline-flex items-center space-x-2">
-<<<<<<< HEAD
-          <HoppButtonPrimary
-            v-tippy="{ theme: 'tooltip' }"
-            :title="t('team.invite_tooltip')"
-            :label="t('team.invite')"
-            :icon="IconUserPlus"
-            class="!bg-green-500 !bg-opacity-15 !text-green-500 !hover:bg-opacity-10 !hover:bg-green-400 !hover:text-green-600"
-            @click="showTeamsModal = true"
-=======
           <TeamsMemberStack
             v-if="
               workspace.type === 'team' &&
@@ -114,7 +75,6 @@
             show-count
             class="mx-2"
             @handle-click="handleTeamEdit()"
->>>>>>> 3fa40525
           />
           <div
             class="flex border divide-x rounded bg-green-500/15 divide-green-600/25 border-green-600/25 focus-within:bg-green-400/10 focus-within:border-green-800/50 focus-within:divide-green-800/50 hover:bg-green-400/10 hover:border-green-800/50 hover:divide-green-800/50"
