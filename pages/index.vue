<template>
  <div class="page">
<<<<<<< HEAD
    <pw-section class="blue" label="Request" ref="request">
      <button id="show-modal" @click="showModal = true">IMPORT</button>
      <import-modal v-if="showModal" @close="showModal = false">
        <div slot="header">
          <h2>IMPORT CURL</h2>
        </div>
        <div slot="body">
          <textarea id="import-text" style="height:20rem">
          </textarea>
        </div>
        <div slot="footer">
          <button class="modal-default-button" @click="handleImport">OK</button>
        </div>
      </import-modal>
=======
    <pw-section class="cyan" label="Request" ref="request">
>>>>>>> b6051d6f
      <ul>
        <li>
          <label for="method">Method</label>
          <select id="method" v-model="method">
            <option>GET</option>
            <option>HEAD</option>
            <option>POST</option>
            <option>PUT</option>
            <option>DELETE</option>
            <option>OPTIONS</option>
            <option>PATCH</option>
          </select>
        </li>
        <li>
          <label for="url">URL</label>
          <input :class="{ error: !isValidURL }" @keyup.enter="isValidURL ? sendRequest() : null" id="url" type="url" v-model="url">
        </li>
        <li>
          <label for="path">Path</label>
          <input @keyup.enter="isValidURL ? sendRequest() : null" id="path" v-model="path">
        </li>
        <li>
          <label class="hide-on-small-screen" for="copyRequest">&nbsp;</label>
          <button class="icon" @click="copyRequest" id="copyRequest" ref="copyRequest" :disabled="!isValidURL">
            <svg xmlns="http://www.w3.org/2000/svg" width="18" height="18" viewBox="0 0 24 24">
              <path d="M22 6v16h-16v-16h16zm2-2h-20v20h20v-20zm-24 17v-21h21v2h-19v19h-2z" />
            </svg>
            <span>Share URL</span>
          </button>
        </li>
        <li>
          <label class="hide-on-small-screen" for="code">&nbsp;</label>
          <button class="icon" id="code" name="code" v-on:click="isHidden = !isHidden" :disabled="!isValidURL">
            <svg xmlns="http://www.w3.org/2000/svg" width="24" height="24" viewBox="0 0 24 24" v-if="isHidden">
              <path d="M12.015 7c4.751 0 8.063 3.012 9.504 4.636-1.401 1.837-4.713 5.364-9.504 5.364-4.42 0-7.93-3.536-9.478-5.407 1.493-1.647 4.817-4.593 9.478-4.593zm0-2c-7.569 0-12.015 6.551-12.015 6.551s4.835 7.449 12.015 7.449c7.733 0 11.985-7.449 11.985-7.449s-4.291-6.551-11.985-6.551zm-.015 5c1.103 0 2 .897 2 2s-.897 2-2 2-2-.897-2-2 .897-2 2-2zm0-2c-2.209 0-4 1.792-4 4 0 2.209 1.791 4 4 4s4-1.791 4-4c0-2.208-1.791-4-4-4z" />
            </svg>
            <svg xmlns="http://www.w3.org/2000/svg" width="24" height="24" viewBox="0 0 24 24" v-if="!isHidden">
              <path d="M19.604 2.562l-3.346 3.137c-1.27-.428-2.686-.699-4.243-.699-7.569 0-12.015 6.551-12.015 6.551s1.928 2.951 5.146 5.138l-2.911 2.909 1.414 1.414 17.37-17.035-1.415-1.415zm-6.016 5.779c-3.288-1.453-6.681 1.908-5.265 5.206l-1.726 1.707c-1.814-1.16-3.225-2.65-4.06-3.66 1.493-1.648 4.817-4.594 9.478-4.594.927 0 1.796.119 2.61.315l-1.037 1.026zm-2.883 7.431l5.09-4.993c1.017 3.111-2.003 6.067-5.09 4.993zm13.295-4.221s-4.252 7.449-11.985 7.449c-1.379 0-2.662-.291-3.851-.737l1.614-1.583c.715.193 1.458.32 2.237.32 4.791 0 8.104-3.527 9.504-5.364-.729-.822-1.956-1.99-3.587-2.952l1.489-1.46c2.982 1.9 4.579 4.327 4.579 4.327z" />
            </svg>
            <span>{{ isHidden ? 'Show Code' : 'Hide Code' }}</span>
          </button>
        </li>
        <li>
          <label class="hide-on-small-screen" for="action">&nbsp;</label>
          <button :disabled="!isValidURL" @click="sendRequest" class="show" id="action" name="action" ref="sendButton">
            Send <span id="hidden-message">Again</span>
          </button>
        </li>
      </ul>
    </pw-section>
    <pw-section class="blue" label="Request Code" ref="requestCode" v-if="!isHidden">
      <ul>
        <li>
          <label for="requestType">Request Type</label>
          <select name="requestType" v-model="requestType">
            <option>JavaScript XHR</option>
            <option>Fetch</option>
            <option>cURL</option>
          </select>
        </li>
      </ul>
      <ul>
        <li>
          <div class="flex-wrap">
            <label for="generatedCode">Generated Code</label>
            <div>
              <button class="icon" @click="copyRequestCode" name="copyRequestCode" ref="copyRequestCode">
                <svg xmlns="http://www.w3.org/2000/svg" width="18" height="18" viewBox="0 0 24 24">
                  <path d="M22 6v16h-16v-16h16zm2-2h-20v20h20v-20zm-24 17v-21h21v2h-19v19h-2z" />
                </svg>
                <span>Copy</span>
              </button>
            </div>
          </div>
          <textarea ref="generatedCode" name="generatedCode" style="font-family: monospace;" rows="16">{{requestCode}}</textarea>
        </li>
      </ul>
    </pw-section>
    <pw-section class="blue" label="Request Body" v-if="method === 'POST' || method === 'PUT' || method === 'PATCH'">
      <ul>
        <li>
          <autocomplete :source="validContentTypes" :spellcheck="false" v-model="contentType">Content Type
          </autocomplete>
          <span>
            <pw-toggle :on="rawInput" @change="rawInput = !rawInput">
              Raw input {{ rawInput ? "enabled" : "disabled" }}
            </pw-toggle>
          </span>
        </li>
      </ul>
      <div v-if="!rawInput">
        <ol v-for="(param, index) in bodyParams">
          <li>
            <label :for="'bparam'+index">Key {{index + 1}}</label>
            <input :name="'bparam'+index" v-model="param.key" @keyup.prevent="setRouteQueryState">
          </li>
          <li>
            <label :for="'bvalue'+index">Value {{index + 1}}</label>
            <input :name="'bvalue'+index" v-model="param.value" @keyup.prevent="setRouteQueryState">
          </li>
          <li>
            <label class="hide-on-small-screen" for="request">&nbsp;</label>
            <button @click="removeRequestBodyParam(index)" name="request">Remove</button>
          </li>
        </ol>
        <ul>
          <li>
            <label for="addrequest">Action</label>
            <button @click="addRequestBodyParam" name="addrequest">Add</button>
          </li>
        </ul>
        <ul>
          <li>
            <label for="request">Parameter List</label>
            <textarea name="request" readonly rows="1" v-textarea-auto-height="rawRequestBody">{{rawRequestBody || '(add at least one parameter)'}}</textarea>
          </li>
        </ul>
      </div>
      <div v-else>
        <textarea @keydown="formatRawParams" rows="16" style="font-family: monospace;" v-model="rawParams" v-textarea-auto-height="rawParams"></textarea>
      </div>
    </pw-section>
    <pw-section class="purple" id="response" label="Response" ref="response">
      <ul>
        <li>
          <label for="status">status</label>
          <input :class="statusCategory ? statusCategory.className : ''" :value="response.status || '(waiting to send request)'" name="status" readonly type="text">
        </li>
      </ul>
      <ul v-for="(value, key) in response.headers">
        <li>
          <label for="value">{{key}}</label>
          <input :value="value" name="value" readonly>
        </li>
      </ul>
      <ul v-if="response.body">
        <li>
          <div class="flex-wrap">
            <label for="body">response</label>
            <div>
              <button class="icon" @click="copyResponse" name="copyResponse" ref="copyResponse" v-if="response.body">
                <svg xmlns="http://www.w3.org/2000/svg" width="18" height="18" viewBox="0 0 24 24">
                  <path d="M22 6v16h-16v-16h16zm2-2h-20v20h20v-20zm-24 17v-21h21v2h-19v19h-2z" />
                </svg>
                <span>Copy</span>
              </button>
            </div>
          </div>
          <div id="response-details-wrapper">
            <textarea ref="responseBody" name="body" readonly rows="16">{{response.body || '(waiting to send request)'}}</textarea>
            <iframe :class="{hidden: !previewEnabled}" class="covers-response" ref="previewFrame" src="about:blank"></iframe>
          </div>
          <div class="align-right" v-if="response.body && responseType === 'text/html'">
            <button class="icon" @click.prevent="togglePreview">
              <svg xmlns="http://www.w3.org/2000/svg" width="24" height="24" viewBox="0 0 24 24" v-if="!previewEnabled">
                <path d="M12.015 7c4.751 0 8.063 3.012 9.504 4.636-1.401 1.837-4.713 5.364-9.504 5.364-4.42 0-7.93-3.536-9.478-5.407 1.493-1.647 4.817-4.593 9.478-4.593zm0-2c-7.569 0-12.015 6.551-12.015 6.551s4.835 7.449 12.015 7.449c7.733 0 11.985-7.449 11.985-7.449s-4.291-6.551-11.985-6.551zm-.015 5c1.103 0 2 .897 2 2s-.897 2-2 2-2-.897-2-2 .897-2 2-2zm0-2c-2.209 0-4 1.792-4 4 0 2.209 1.791 4 4 4s4-1.791 4-4c0-2.208-1.791-4-4-4z" />
              </svg>
              <svg xmlns="http://www.w3.org/2000/svg" width="24" height="24" viewBox="0 0 24 24" v-if="previewEnabled">
                <path d="M19.604 2.562l-3.346 3.137c-1.27-.428-2.686-.699-4.243-.699-7.569 0-12.015 6.551-12.015 6.551s1.928 2.951 5.146 5.138l-2.911 2.909 1.414 1.414 17.37-17.035-1.415-1.415zm-6.016 5.779c-3.288-1.453-6.681 1.908-5.265 5.206l-1.726 1.707c-1.814-1.16-3.225-2.65-4.06-3.66 1.493-1.648 4.817-4.594 9.478-4.594.927 0 1.796.119 2.61.315l-1.037 1.026zm-2.883 7.431l5.09-4.993c1.017 3.111-2.003 6.067-5.09 4.993zm13.295-4.221s-4.252 7.449-11.985 7.449c-1.379 0-2.662-.291-3.851-.737l1.614-1.583c.715.193 1.458.32 2.237.32 4.791 0 8.104-3.527 9.504-5.364-.729-.822-1.956-1.99-3.587-2.952l1.489-1.46c2.982 1.9 4.579 4.327 4.579 4.327z" />
              </svg>
              <span>{{ previewEnabled ? 'Hide Preview' : 'Preview HTML' }}</span>
            </button>
          </div>
        </li>
      </ul>
    </pw-section>
    <pw-section class="green" collapsed label="Authentication">
      <ul>
        <li>
          <label for="auth">Authentication Type</label>
          <select v-model="auth">
            <option>None</option>
            <option>Basic</option>
            <option>Bearer Token</option>
          </select>
        </li>
      </ul>
      <ul v-if="auth === 'Basic'">
        <li>
          <label for="http_basic_user">User</label>
          <input v-model="httpUser">
        </li>
        <li>
          <label for="http_basic_passwd">Password</label>
          <input type="password" v-model="httpPassword">
        </li>
      </ul>
      <ul v-if="auth === 'Bearer Token'">
        <li>
          <label for="bearer_token">Token</label>
          <input v-model="bearerToken">
        </li>
      </ul>
    </pw-section>
    <pw-section class="orange" collapsed label="Headers">
      <ol v-for="(header, index) in headers">
        <li>
          <label :for="'header'+index">Key {{index + 1}}</label>
          <input :name="'header'+index" v-model="header.key" @keyup.prevent="setRouteQueryState">
        </li>
        <li>
          <label :for="'value'+index">Value {{index + 1}}</label>
          <input :name="'value'+index" v-model="header.value" @keyup.prevent="setRouteQueryState">
        </li>
        <li>
          <label class="hide-on-small-screen" for="header">&nbsp;</label>
          <button @click="removeRequestHeader(index)" name="header">Remove</button>
        </li>
      </ol>
      <ul>
        <li>
          <label for="add">Action</label>
          <button @click="addRequestHeader" name="add">Add</button>
        </li>
      </ul>
      <ul>
        <li>
          <label for="request">Header List</label>
          <textarea name="request" readonly ref="requestTextarea" rows="1" v-textarea-auto-height="headerString">{{headerString || '(add at least one header)'}}</textarea>
        </li>
      </ul>
    </pw-section>
    <pw-section class="pink" collapsed label="Parameters">
      <ol v-for="(param, index) in params">
        <li>
          <label :for="'param'+index">Key {{index + 1}}</label>
          <input :name="'param'+index" v-model="param.key">
        </li>
        <li>
          <label :for="'value'+index">Value {{index + 1}}</label>
          <input :name="'value'+index" v-model="param.value">
        </li>
        <li>
          <label class="hide-on-small-screen" for="param">&nbsp;</label>
          <button @click="removeRequestParam(index)" name="param">Remove</button>
        </li>
      </ol>
      <ul>
        <li>
          <label for="add">Action</label>
          <button @click="addRequestParam" name="add">Add</button>
        </li>
      </ul>
      <ul>
        <li>
          <label for="request">Parameter List</label>
          <textarea name="request" readonly rows="1" v-textarea-auto-height="queryString">{{queryString || '(add at least one parameter)'}}</textarea>
        </li>
      </ul>
    </pw-section>
    <history @useHistory="handleUseHistory" ref="historyComponent" />
  </div>
</template>
<script>
  import autocomplete from '../components/autocomplete';
  import history from "../components/history";
  import section from "../components/section";
  import textareaAutoHeight from "../directives/textareaAutoHeight";
  import toggle from "../components/toggle";
  import import_modal from "../components/modal";
  import parseCurlCommand from '../assets/js/curlparser.js';

  const statusCategories = [{
      name: 'informational',
      statusCodeRegex: new RegExp(/[1][0-9]+/),
      className: 'info-response'
    },
    {
      name: 'successful',
      statusCodeRegex: new RegExp(/[2][0-9]+/),
      className: 'success-response'
    },
    {
      name: 'redirection',
      statusCodeRegex: new RegExp(/[3][0-9]+/),
      className: 'redir-response'
    },
    {
      name: 'client error',
      statusCodeRegex: new RegExp(/[4][0-9]+/),
      className: 'cl-error-response'
    },
    {
      name: 'server error',
      statusCodeRegex: new RegExp(/[5][0-9]+/),
      className: 'sv-error-response'
    },
    {
      // this object is a catch-all for when no other objects match and should always be last
      name: 'unknown',
      statusCodeRegex: new RegExp(/.*/),
      className: 'missing-data-response'
    }
  ];
  const parseHeaders = xhr => {
    const headers = xhr.getAllResponseHeaders().trim().split(/[\r\n]+/);
    const headerMap = {};
    headers.forEach(line => {
      const parts = line.split(': ');
      const header = parts.shift().toLowerCase();
      const value = parts.join(': ');
      headerMap[header] = value
    });
    return headerMap

  };
  export const findStatusGroup = responseStatus => statusCategories.find(status => status.statusCodeRegex.test(responseStatus));

  export default {
    directives: {
      textareaAutoHeight
    },

    components: {
      'pw-section': section,
      'pw-toggle': toggle,
      'import-modal': import_modal,
      history,
      autocomplete,
    },
    data() {
      return {
<<<<<<< HEAD
        showModal: false,
=======
        copyButton: '<svg xmlns="http://www.w3.org/2000/svg" width="18" height="18" viewBox="0 0 24 24"><path d="M22 6v16h-16v-16h16zm2-2h-20v20h20v-20zm-24 17v-21h21v2h-19v19h-2z" /></svg>',
        copiedButton: '<svg xmlns="http://www.w3.org/2000/svg" width="18" height="18" viewBox="0 0 24 24"><path d="M22 2v20h-20v-20h20zm2-2h-24v24h24v-24zm-5.541 8.409l-1.422-1.409-7.021 7.183-3.08-2.937-1.395 1.435 4.5 4.319 8.418-8.591z"/></svg>',
>>>>>>> b6051d6f
        method: 'GET',
        url: 'https://reqres.in',
        auth: 'None',
        path: '/api/users',
        httpUser: '',
        httpPassword: '',
        bearerToken: '',
        headers: [],
        params: [],
        bodyParams: [],
        rawParams: '',
        rawInput: false,
        contentType: 'application/json',
        requestType: 'JavaScript XHR',
        isHidden: true,
        response: {
          status: '',
          headers: '',
          body: ''
        },
        previewEnabled: false,

        /**
         * These are content types that can be automatically
         * serialized by postwoman.
         */
        knownContentTypes: [
          'application/json',
          'application/x-www-form-urlencoded'
        ],

        /**
         * These are a list of Content Types known to Postwoman.
         */
        validContentTypes: [
          'application/json',
          'application/hal+json',
          'application/xml',
          'application/x-www-form-urlencoded',
          'text/html',
          'text/plain'
        ]
      }
    },
    watch: {
      contentType(val) {
        this.rawInput = !this.knownContentTypes.includes(val);
      },
      rawInput (status) {
        if (status && this.rawParams === '') this.rawParams = '{}'
        else this.setRouteQueryState()
      }
    },
    computed: {
      statusCategory() {
        return findStatusGroup(this.response.status);
      },
      isValidURL() {
        const protocol = '^(https?:\\/\\/)?';
        const validIP = new RegExp(protocol + "(([0-9]|[1-9][0-9]|1[0-9]{2}|2[0-4][0-9]|25[0-5])\.){3}([0-9]|[1-9][0-9]|1[0-9]{2}|2[0-4][0-9]|25[0-5])$");
        const validHostname = new RegExp(protocol + "(([a-zA-Z0-9]|[a-zA-Z0-9][a-zA-Z0-9\-]*[a-zA-Z0-9])\.)*([A-Za-z0-9]|[A-Za-z0-9][A-Za-z0-9\-]*[A-Za-z0-9])$");
        return validIP.test(this.url) || validHostname.test(this.url);
      },
      hasRequestBody() {
        return ['POST', 'PUT', 'PATCH'].includes(this.method);
      },
      rawRequestBody() {
        const {
          bodyParams
        } = this
        if (this.contentType === 'application/json') {
          try {
            const obj = JSON.parse(`{${bodyParams.filter(({key}) => !!key).map(({key, value}) => `
              "${key}": "${value}"
              `).join()}}`)
            return JSON.stringify(obj)
          } catch (ex) {
            return 'invalid'
          }
        } else {
          return bodyParams
            .filter(({
              key
            }) => !!key)
            .map(({
              key,
              value
            }) => `${key}=${encodeURIComponent(value)}`).join('&')
        }
      },
      headerString() {
        const result = this.headers
          .filter(({
            key
          }) => !!key)
          .map(({
            key,
            value
          }) => `${key}: ${value}`).join(',\n')
        return result == '' ? '' : `${result}`
      },
      queryString() {
        const result = this.params
          .filter(({
            key
          }) => !!key)
          .map(({
            key,
            value
          }) => `${key}=${encodeURIComponent(value)}`).join('&')
        return result === '' ? '' : `?${result}`
      },
      responseType() {
        return (this.response.headers['content-type'] || '').split(';')[0].toLowerCase();
      },
      requestCode() {
        if (this.requestType == 'JavaScript XHR') {
          var requestString = []
          requestString.push('const xhr = new XMLHttpRequest()');
          const user = this.auth === 'Basic' ? this.httpUser : null
          const pswd = this.auth === 'Basic' ? this.httpPassword : null
          requestString.push('xhr.open(' + this.method + ', ' + this.url + this.path + this.queryString + ', true, ' + user + ', ' + pswd + ')');
          if (this.auth === 'Bearer Token') {
            requestString.push("xhr.setRequestHeader('Authorization', 'Bearer ' + " + this.bearerToken + ")");
          }
          if (this.headers) {
            this.headers.forEach(function(element) {
              requestString.push('xhr.setRequestHeader(' + element.key + ', ' + element.value + ')');
            })
          }
          if (this.method === 'POST' || this.method === 'PUT') {
            const requestBody = this.rawInput ? this.rawParams : this.rawRequestBody;
            requestString.push("xhr.setRequestHeader('Content-Length', " + requestBody.length + ")")
            requestString.push("xhr.setRequestHeader('Content-Type', `" + this.contentType + "; charset=utf-8`)")
            requestString.push("xhr.send(" + requestBody + ")")
          } else {
            requestString.push('xhr.send()')
          }
          return requestString.join('\n');
        } else if (this.requestType == 'Fetch') {
          var requestString = [];
          var headers = [];
          requestString.push('fetch(' + this.url + this.path + this.queryString + ', {\n')
          requestString.push('  method: "' + this.method + '",\n')
          if (this.auth === 'Basic') {
            var basic = this.httpUser + ':' + this.httpPassword;
            headers.push('    "Authorization": "Basic ' + window.btoa(unescape(encodeURIComponent(basic))) + ',\n')
          } else if (this.auth === 'Bearer Token') {
            headers.push('    "Authorization": "Bearer Token ' + this.bearerToken + ',\n')
          }
          if (this.method === 'POST' || this.method === 'PUT') {
            const requestBody = this.rawInput ? this.rawParams : this.rawRequestBody;
            requestString.push('  body: ' + requestBody + ',\n')
            headers.push('    "Content-Length": ' + requestBody.length + ',\n')
            headers.push('    "Content-Type": "' + this.contentType + '; charset=utf-8",\n')
          }
          if (this.headers) {
            this.headers.forEach(function(element) {
              headers.push('    "' + element.key + '": "' + element.value + '",\n');
            })
          }
          headers = headers.join('').slice(0, -3);
          requestString.push('  headers: {\n' + headers + '\n  },\n')
          requestString.push('  credentials: "same-origin"\n')
          requestString.push(')}).then(function(response) {\n')
          requestString.push('  response.status\n')
          requestString.push('  response.statusText\n')
          requestString.push('  response.headers\n')
          requestString.push('  response.url\n\n')
          requestString.push('  return response.text()\n')
          requestString.push(')}, function(error) {\n')
          requestString.push('  error.message\n')
          requestString.push(')}')
          return requestString.join('');
        } else if (this.requestType == 'cURL') {
          var requestString = [];
          requestString.push('curl -X ' + this.method + ' \\\n')
          requestString.push("  '" + this.url + this.path + this.queryString + "' \\\n")
          if (this.auth === 'Basic') {
            var basic = this.httpUser + ':' + this.httpPassword;
            requestString.push("  -H 'Authorization: Basic " + window.btoa(unescape(encodeURIComponent(basic))) + "' \\\n")
          } else if (this.auth === 'Bearer Token') {
            requestString.push("  -H 'Authorization: Bearer Token " + this.bearerToken + "' \\\n")
          }
          if (this.headers) {
            this.headers.forEach(function(element) {
              requestString.push("  -H '" + element.key + ": " + element.value + "' \\\n");
            })
          }
          if (this.method === 'POST' || this.method === 'PUT') {
            const requestBody = this.rawInput ? this.rawParams : this.rawRequestBody;
            requestString.push("  -H 'Content-Length: " + requestBody.length + "' \\\n")
            requestString.push("  -H 'Content-Type: " + this.contentType + "; charset=utf-8' \\\n")
            requestString.push("  -d '" + requestBody + "' \\\n")
          }
          return requestString.join('').slice(0, -4);
        }
      }
    },
    methods: {
      handleUseHistory({
        method,
        url,
        path
      }) {
        this.method = method;
        this.url = url;
        this.path = path;
        this.$refs.request.$el.scrollIntoView({
          behavior: 'smooth'
        });
      },
      async sendRequest() {
        if (!this.isValidURL) {
          alert('Please check the formatting of the URL.');
          return;
        }

        // Start showing the loading bar as soon as possible.
        // The nuxt axios module will hide it when the request is made.
        this.$nuxt.$loading.start();

        if (this.$refs.response.$el.classList.contains('hidden')) {
          this.$refs.response.$el.classList.toggle('hidden')
        }
        this.$refs.response.$el.scrollIntoView({
          behavior: 'smooth'
        });
        this.previewEnabled = false;
        this.response.status = 'Fetching...';
        this.response.body = 'Loading...';

        const auth = this.auth === 'Basic' ? {
          username: this.httpUser,
          password: this.httpPassword
        } : null;

        let headers = {};

        // If the request has a request body, we want to ensure Content-Length and
        // Content-Type are sent.
        let requestBody;
        if (this.hasRequestBody) {
          requestBody = this.rawInput ? this.rawParams : this.rawRequestBody;

          Object.assign(headers, {
            //'Content-Length': requestBody.length,
            'Content-Type': `${this.contentType}; charset=utf-8`
          });
        }

        // If the request uses a token for auth, we want to make sure it's sent here.
        if (this.auth === 'Bearer Token') headers['Authorization'] = `Bearer ${this.bearerToken}`;

        headers = Object.assign(
          // Clone the app headers object first, we don't want to
          // mutate it with the request headers added by default.
          Object.assign({}, this.headers),

          // We make our temporary headers object the source so
          // that you can override the added headers if you
          // specify them.
          headers
        );

        try {
          const payload = await this.$axios({
            method: this.method,
            url: this.url + this.path + this.queryString,
            auth,
            headers,
            data: requestBody ? requestBody.toString() : null
          });

          (() => {
            const status = this.response.status = payload.status;
            const headers = this.response.headers = payload.headers;

            // We don't need to bother parsing JSON, axios already handles it for us!
            const body = this.response.body = payload.data;

            const date = new Date().toLocaleDateString();
            const time = new Date().toLocaleTimeString();

            // Addition of an entry to the history component.
            const entry = {
              status,
              date,
              time,
              method: this.method,
              url: this.url,
              path: this.path
            };
            this.$refs.historyComponent.addEntry(entry);
          })();
        } catch (error) {
          if (error.response) {
            this.response.headers = error.response.headers;
            this.response.status = error.response.status;
            this.response.body = error.response.data;

            // Addition of an entry to the history component.
            const entry = {
              status: this.response.status,
              date: new Date().toLocaleDateString(),
              time: new Date().toLocaleTimeString(),
              method: this.method,
              url: this.url,
              path: this.path
            };
            this.$refs.historyComponent.addEntry(entry);
            return;
          }

          this.response.status = error.message;
          this.response.body = "See JavaScript console (F12) for details.";
        }
      },

      addRequestHeader() {
        this.headers.push({
          key: '',
          value: ''
        });
        return false
      },
      removeRequestHeader(index) {
        this.headers.splice(index, 1)
      },
      addRequestParam() {
        this.params.push({
          key: '',
          value: ''
        })
        return false
      },
      removeRequestParam(index) {
        this.params.splice(index, 1)
      },
      addRequestBodyParam() {
        this.bodyParams.push({
          key: '',
          value: ''
        })
        return false
      },
      removeRequestBodyParam(index) {
        this.bodyParams.splice(index, 1)
      },
      formatRawParams(event) {
        if ((event.which !== 13 && event.which !== 9)) {
          return;
        }
        const textBody = event.target.value;
        const textBeforeCursor = textBody.substring(0, event.target.selectionStart);
        const textAfterCursor = textBody.substring(event.target.selectionEnd);
        if (event.which === 13) {
          event.preventDefault();
          const oldSelectionStart = event.target.selectionStart;
          const lastLine = textBeforeCursor.split('\n').slice(-1)[0];
          const rightPadding = lastLine.match(/([\s\t]*).*/)[1] || "";
          event.target.value = textBeforeCursor + '\n' + rightPadding + textAfterCursor;
          setTimeout(() => event.target.selectionStart = event.target.selectionEnd = oldSelectionStart + rightPadding.length + 1, 1);
        } else if (event.which === 9) {
          event.preventDefault();
          const oldSelectionStart = event.target.selectionStart;
          event.target.value = textBeforeCursor + '\xa0\xa0' + textAfterCursor;
          event.target.selectionStart = event.target.selectionEnd = oldSelectionStart + 2;
          return false;
        }
      },
      copyRequest() {
        if (navigator.share) {
          let time = new Date().toLocaleTimeString();
          let date = new Date().toLocaleDateString();
          navigator.share({
            text: `Postwoman • API request builder at ${time} on ${date}`,
            url: window.location.href
          }).then(() => {
            // console.log('Thanks for sharing!');
          })
          .catch(console.error);
        } else {
          this.$refs.copyRequest.innerHTML = this.copiedButton + '<span>Copied</span>';
          var dummy = document.createElement('input');
          document.body.appendChild(dummy);
          dummy.value = window.location.href;
          dummy.select();
          document.execCommand('copy');
          document.body.removeChild(dummy);
          setTimeout(() => this.$refs.copyRequest.innerHTML = this.copyButton + '<span>Share URL</span>', 1500)
        }
      },
      copyRequestCode() {
        this.$refs.copyRequestCode.innerHTML = this.copiedButton + '<span>Copied</span>';
        this.$refs.generatedCode.select();
        document.execCommand("copy");
        setTimeout(() => this.$refs.copyRequestCode.innerHTML = this.copyButton + '<span>Copy</span>', 1500)
      },
      copyResponse() {
        this.$refs.copyResponse.innerHTML = this.copiedButton + '<span>Copied</span>';
        this.$refs.responseBody.select();
        document.execCommand("copy");
        setTimeout(() => this.$refs.copyResponse.innerHTML = this.copyButton + '<span>Copy</span>', 1500)
      },
      togglePreview() {
        this.previewEnabled = !this.previewEnabled;
        if (this.previewEnabled) {
          // If you want to add 'preview' support for other response types,
          // just add them here.
          if (this.responseType === "text/html") {
            // If the preview already has that URL loaded, let's not bother re-loading it all.
            if (this.$refs.previewFrame.getAttribute('data-previewing-url') === this.url)
              return;
            // Use DOMParser to parse document HTML.
            const previewDocument = new DOMParser().parseFromString(this.response.body, this.responseType);
            // Inject <base href="..."> tag to head, to fix relative CSS/HTML paths.
            previewDocument.head.innerHTML = `<base href="${this.url}">` + previewDocument.head.innerHTML;
            // Finally, set the iframe source to the resulting HTML.
            this.$refs.previewFrame.srcdoc = previewDocument.documentElement.outerHTML;
            this.$refs.previewFrame.setAttribute('data-previewing-url', this.url);
          }
        }
      },
      setRouteQueryState() {
        const flat = key => this[key] !== '' ? `${key}=${this[key]}&` : ''
        const deep = key => {
          const haveItems = [...this[key]].length
          if (haveItems && this[key]['value'] !== '') {
            return `${key}=${JSON.stringify(this[key])}&`
          } else return ''
        }
        let flats = ['method', 'url', 'path', 'auth', 'httpUser', 'httpPassword', 'bearerToken', 'contentType'].map(item => flat(item))
        let deeps = ['headers', 'params'].map(item => deep(item))
        let bodyParams = this.rawInput ? [flat('rawParams')] : [deep('bodyParams')];

        this.$router.replace('/?' + flats.concat(deeps, bodyParams).join('').slice(0, -1))
      },
      setRouteQueries(queries) {
        if (typeof(queries) !== 'object') throw new Error('Route query parameters must be a Object')
        for (const key in queries) {
          if (key === 'headers' || key === 'params' || key === 'bodyParams') this[key] = JSON.parse(queries[key])
          if (key === 'rawParams') {
            this.rawInput = true
            this.rawParams = queries['rawParams']
          } else if (typeof(this[key]) === 'string') this[key] = queries[key]
        }
      },
      observeRequestButton() {
        const requestElement = this.$refs.request.$el;
        const sendButtonElement = this.$refs.sendButton;
        const observer = new IntersectionObserver((entries, observer) => {
          entries.forEach(entry => {
            sendButtonElement.classList.toggle('show');
          });
        }, {
          threshold: 1
        });

        observer.observe(requestElement);
      },
      handleImport () {
        console.log("handleimport");
        let textarea = document.getElementById("import-text")
        let text = textarea.value;
        try {
         let parsedCurl = parseCurlCommand(text);
         console.log(parsedCurl); 
         this.url=parsedCurl.url.replace(/\"/g,"").replace(/\'/g,"");
         this.url = this.url[this.url.length -1] == '/' ? this.url.slice(0, -1): this.url;
         this.path = "";
         this.headers
         this.showModal = false;
         this.headers = [];
          for (const key of Object.keys(parsedCurl.headers)) {
              this.headers.push({
                key: key,
                value: parsedCurl.headers[key]
              })
          }
          this.method = parsedCurl.method.toUpperCase();
        } catch (error) {
          this.showModal = false;
        }
      }
    },
    mounted() {
      this.observeRequestButton();
    },
    created() {
      if (Object.keys(this.$route.query).length) this.setRouteQueries(this.$route.query);
      this.$watch(vm => [
        vm.method,
        vm.url,
        vm.auth,
        vm.path,
        vm.httpUser,
        vm.httpPassword,
        vm.bearerToken,
        vm.headers,
        vm.params,
        vm.bodyParams,
        vm.contentType,
        vm.rawParams
      ], val => {
        this.setRouteQueryState()
      })
    }
  }

</script><|MERGE_RESOLUTION|>--- conflicted
+++ resolved
@@ -1,6 +1,5 @@
 <template>
   <div class="page">
-<<<<<<< HEAD
     <pw-section class="blue" label="Request" ref="request">
       <button id="show-modal" @click="showModal = true">IMPORT</button>
       <import-modal v-if="showModal" @close="showModal = false">
@@ -15,9 +14,6 @@
           <button class="modal-default-button" @click="handleImport">OK</button>
         </div>
       </import-modal>
-=======
-    <pw-section class="cyan" label="Request" ref="request">
->>>>>>> b6051d6f
       <ul>
         <li>
           <label for="method">Method</label>
@@ -340,12 +336,9 @@
     },
     data() {
       return {
-<<<<<<< HEAD
         showModal: false,
-=======
         copyButton: '<svg xmlns="http://www.w3.org/2000/svg" width="18" height="18" viewBox="0 0 24 24"><path d="M22 6v16h-16v-16h16zm2-2h-20v20h20v-20zm-24 17v-21h21v2h-19v19h-2z" /></svg>',
         copiedButton: '<svg xmlns="http://www.w3.org/2000/svg" width="18" height="18" viewBox="0 0 24 24"><path d="M22 2v20h-20v-20h20zm2-2h-24v24h24v-24zm-5.541 8.409l-1.422-1.409-7.021 7.183-3.08-2.937-1.395 1.435 4.5 4.319 8.418-8.591z"/></svg>',
->>>>>>> b6051d6f
         method: 'GET',
         url: 'https://reqres.in',
         auth: 'None',
