<template>
  <div class="page">
    <div class="content">
      <div class="page-columns inner-left">
        <pw-section class="blue" :label="$t('endpoint')" ref="endpoint">
          <ul>
            <li>
              <label for="url">{{ $t("url") }}</label>
              <input
                id="url"
                type="url"
                v-model="url"
                spellcheck="false"
                @keyup.enter="getSchema()"
              />
            </li>
            <div>
              <li>
                <label for="get" class="hide-on-small-screen">&nbsp;</label>
                <button id="get" name="get" @click="getSchema">
                  {{ $t("get_schema") }}
                  <span><i class="material-icons">send</i></span>
                </button>
              </li>
            </div>
          </ul>
        </pw-section>

        <pw-section class="orange" :label="$t('headers')" ref="headers">
          <ul>
            <li>
              <div class="flex-wrap">
                <label for="headerList">{{ $t("header_list") }}</label>
                <div>
                  <button class="icon" @click="headers = []" v-tooltip.bottom="$t('clear')">
                    <i class="material-icons">clear_all</i>
                  </button>
                </div>
              </div>
              <textarea
                id="headerList"
                readonly
                v-textarea-auto-height="headerString"
                v-model="headerString"
                :placeholder="$t('add_one_header')"
                rows="1"
              ></textarea>
            </li>
          </ul>
          <ul v-for="(header, index) in headers" :key="index">
            <li>
              <autocomplete
                :placeholder="$t('header_count', { count: index + 1 })"
                :source="commonHeaders"
                :spellcheck="false"
                :value="header.key"
                @input="
                  $store.commit('setGQLHeaderKey', {
                    index,
                    value: $event,
                  })
                "
                autofocus
              />
            </li>
            <li>
              <input
                :placeholder="$t('value_count', { count: index + 1 })"
                :name="'value' + index"
                :value="header.value"
                @change="
                  $store.commit('setGQLHeaderValue', {
                    index,
                    value: $event.target.value,
                  })
                "
                autofocus
              />
            </li>
            <div>
              <li>
                <button
                  class="icon"
                  @click="removeRequestHeader(index)"
                  v-tooltip.bottom="$t('delete')"
                  id="header"
                >
                  <i class="material-icons">delete</i>
                </button>
              </li>
            </div>
          </ul>
          <ul>
            <li>
              <button class="icon" @click="addRequestHeader">
                <i class="material-icons">add</i>
                <span>{{ $t("add_new") }}</span>
              </button>
            </li>
          </ul>
        </pw-section>

        <pw-section class="green" :label="$t('schema')" ref="schema">
          <div class="flex-wrap">
            <label>{{ $t("response") }}</label>
            <div>
              <button
                class="icon"
                @click="ToggleExpandResponse"
                ref="ToggleExpandResponse"
                v-tooltip="{
                  content: !expandResponse ? $t('expand_response') : $t('collapse_response'),
                }"
              >
                <i class="material-icons">
                  {{ !expandResponse ? "unfold_more" : "unfold_less" }}
                </i>
              </button>
              <button
                class="icon"
                @click="downloadResponse"
                ref="downloadResponse"
                v-tooltip="$t('download_file')"
              >
                <i class="material-icons">get_app</i>
              </button>
              <button
                class="icon"
                ref="copySchemaCode"
                @click="copySchema"
                v-tooltip="$t('copy_schema')"
              >
                <i class="material-icons">file_copy</i>
              </button>
            </div>
          </div>
          <Editor
            :value="schema"
            :lang="'graphqlschema'"
            :options="{
              maxLines: responseBodyMaxLines,
              minLines: '16',
              fontSize: '16px',
              autoScrollEditorIntoView: true,
              readOnly: true,
              showPrintMargin: false,
              useWorker: false,
            }"
          />
        </pw-section>

        <pw-section class="cyan" :label="$t('query')" ref="query">
          <div class="flex-wrap gqlRunQuery">
            <label for="gqlQuery">{{ $t("query") }}</label>
            <div>
              <button @click="runQuery()" v-tooltip.bottom="$t('run_query')">
                <i class="material-icons">play_arrow</i>
              </button>
              <button
                class="icon"
                @click="copyQuery"
                ref="copyQueryButton"
                v-tooltip="$t('copy_query')"
              >
                <i class="material-icons">file_copy</i>
              </button>
            </div>
          </div>
          <QueryEditor
            ref="queryEditor"
            v-model="gqlQueryString"
            :options="{
              maxLines: responseBodyMaxLines,
              minLines: '16',
              fontSize: '16px',
              autoScrollEditorIntoView: true,
              showPrintMargin: false,
              useWorker: false,
            }"
          />
        </pw-section>

        <pw-section class="yellow" label="Variables" ref="variables">
          <Editor
            v-model="variableString"
            :lang="'json'"
            :options="{
              maxLines: responseBodyMaxLines,
              minLines: '16',
              fontSize: '16px',
              autoScrollEditorIntoView: true,
              showPrintMargin: false,
              useWorker: false,
            }"
          />
        </pw-section>

        <pw-section class="purple" label="Response" ref="response">
          <div class="flex-wrap">
            <label for="responseField">{{ $t("response") }}</label>
            <div>
              <button
                class="icon"
                @click="copyResponse"
                ref="copyResponseButton"
                v-tooltip="$t('copy_response')"
              >
                <i class="material-icons">file_copy</i>
              </button>
            </div>
          </div>
          <Editor
            :value="response"
            :lang="'json'"
            :lint="false"
            :options="{
              maxLines: responseBodyMaxLines,
              minLines: '16',
              fontSize: '16px',
              autoScrollEditorIntoView: true,
              readOnly: true,
              showPrintMargin: false,
              useWorker: false,
            }"
          />
        </pw-section>
      </div>
      <aside class="sticky-inner inner-right">
        <pw-section class="purple" :label="$t('docs')" ref="docs">
          <section>
            <input
              v-if="queryFields.length > 0"
              id="queries-tab"
              type="radio"
              name="side"
              checked="checked"
            />
            <label v-if="queryFields.length > 0" for="queries-tab">
              {{ $t("queries") }}
            </label>
            <div v-if="queryFields.length > 0" class="tab">
              <div v-for="field in queryFields" :key="field.name">
                <gql-field :gqlField="field" :jumpTypeCallback="handleJumpToType" />
              </div>
            </div>

            <input
              v-if="mutationFields.length > 0"
              id="mutations-tab"
              type="radio"
              name="side"
              checked="checked"
            />
            <label v-if="mutationFields.length > 0" for="mutations-tab">
              {{ $t("mutations") }}
            </label>
            <div v-if="mutationFields.length > 0" class="tab">
              <div v-for="field in mutationFields" :key="field.name">
                <gql-field :gqlField="field" :jumpTypeCallback="handleJumpToType" />
              </div>
            </div>

            <input
              v-if="subscriptionFields.length > 0"
              id="subscriptions-tab"
              type="radio"
              name="side"
              checked="checked"
            />
            <label v-if="subscriptionFields.length > 0" for="subscriptions-tab">
              {{ $t("subscriptions") }}
            </label>
            <div v-if="subscriptionFields.length > 0" class="tab">
              <div v-for="field in subscriptionFields" :key="field.name">
                <gql-field :gqlField="field" :jumpTypeCallback="handleJumpToType" />
              </div>
            </div>

            <input
              v-if="gqlTypes.length > 0"
              id="gqltypes-tab"
              type="radio"
              name="side"
              checked="checked"
            />
            <label v-if="gqlTypes.length > 0" for="gqltypes-tab">
              {{ $t("types") }}
            </label>
            <div v-if="gqlTypes.length > 0" class="tab">
              <div v-for="type in gqlTypes" :key="type.name" :id="`type_${type.name}`">
                <gql-type :gqlType="type" :jumpTypeCallback="handleJumpToType" />
              </div>
            </div>
          </section>

          <p
            v-if="
              queryFields.length === 0 &&
                mutationFields.length === 0 &&
                subscriptionFields.length === 0 &&
                gqlTypes.length === 0
            "
            class="info"
          >
            {{ $t("send_request_first") }}
          </p>
        </pw-section>
      </aside>
    </div>
  </div>
</template>

<style scoped lang="scss">
.tab {
  max-height: calc(100vh - 186px);
  overflow: auto;
}
.gqlRunQuery {
  margin-bottom: 12px;
}
</style>

<script>
import axios from "axios"
import * as gql from "graphql"
import textareaAutoHeight from "../directives/textareaAutoHeight"
import { commonHeaders } from "../functions/headers"
import AceEditor from "../components/ace-editor"
import QueryEditor from "../components/graphql/queryeditor"
import { sendNetworkRequest } from "../functions/network"

export default {
  directives: {
    textareaAutoHeight,
  },
  components: {
    "pw-section": () => import("../components/section"),
    "gql-field": () => import("../components/graphql/field"),
    "gql-type": () => import("../components/graphql/type"),
    autocomplete: () => import("../components/autocomplete"),
    Editor: AceEditor,
    QueryEditor: QueryEditor,
  },
  data() {
    return {
      commonHeaders,
      queryFields: [],
      mutationFields: [],
      subscriptionFields: [],
      gqlTypes: [],
      copyButton: '<i class="material-icons">file_copy</i>',
      downloadButton: '<i class="material-icons">get_app</i>',
      doneButton: '<i class="material-icons">done</i>',
      expandResponse: false,
      responseBodyMaxLines: 16,

      settings: {
        SCROLL_INTO_ENABLED:
          typeof this.$store.state.postwoman.settings.SCROLL_INTO_ENABLED !== "undefined"
            ? this.$store.state.postwoman.settings.SCROLL_INTO_ENABLED
            : true,
      },
    }
  },

  computed: {
    url: {
      get() {
        return this.$store.state.gql.url
      },
      set(value) {
        this.$store.commit("setGQLState", { value, attribute: "url" })
      },
    },
    headers: {
      get() {
        return this.$store.state.gql.headers
      },
      set(value) {
        this.$store.commit("setGQLState", { value, attribute: "headers" })
      },
    },
    gqlQueryString: {
      get() {
        return this.$store.state.gql.query
      },
      set(value) {
        this.$store.commit("setGQLState", { value, attribute: "query" })
      },
    },
    response: {
      get() {
        return this.$store.state.gql.response
      },
      set(value) {
        this.$store.commit("setGQLState", { value, attribute: "response" })
      },
    },
    schema: {
      get() {
        return this.$store.state.gql.schema
      },
      set(value) {
        this.$store.commit("setGQLState", { value, attribute: "schema" })
      },
    },
    variableString: {
      get() {
        return this.$store.state.gql.variablesJSONString
      },
      set(value) {
        this.$store.commit("setGQLState", {
          value,
          attribute: "variablesJSONString",
        })
      },
    },
    headerString() {
      const result = this.headers
        .filter(({ key }) => !!key)
        .map(({ key, value }) => `${key}: ${value}`)
        .join(",\n")
      return result === "" ? "" : `${result}`
    },
  },
  methods: {
    handleJumpToType(type) {
      const typesTab = document.getElementById("gqltypes-tab")
      typesTab.checked = true

      const rootTypeName = this.resolveRootType(type).name

      const target = document.getElementById(`type_${rootTypeName}`)
      if (target && this.settings.SCROLL_INTO_ENABLED) {
        target.scrollIntoView({
          behavior: "smooth",
        })
      }
    },
    resolveRootType(type) {
      let t = type
      while (t.ofType != null) t = t.ofType
      return t
    },
    copySchema() {
      this.$refs.copySchemaCode.innerHTML = this.doneButton
      const aux = document.createElement("textarea")
      aux.innerText = this.schema
      document.body.appendChild(aux)
      aux.select()
      document.execCommand("copy")
      document.body.removeChild(aux)
      this.$toast.success(this.$t("copied_to_clipboard"), {
        icon: "done",
      })
      setTimeout(() => (this.$refs.copySchemaCode.innerHTML = this.copyButton), 1000)
    },
    copyQuery() {
      this.$refs.copyQueryButton.innerHTML = this.doneButton
      const aux = document.createElement("textarea")
      aux.innerText = this.gqlQueryString
      document.body.appendChild(aux)
      aux.select()
      document.execCommand("copy")
      document.body.removeChild(aux)
      this.$toast.success(this.$t("copied_to_clipboard"), {
        icon: "done",
      })
      setTimeout(() => (this.$refs.copyQueryButton.innerHTML = this.copyButton), 1000)
    },
    copyResponse() {
      this.$refs.copyResponseButton.innerHTML = this.doneButton
      const aux = document.createElement("textarea")
      aux.innerText = this.response
      document.body.appendChild(aux)
      aux.select()
      document.execCommand("copy")
      document.body.removeChild(aux)
      this.$toast.success(this.$t("copied_to_clipboard"), {
        icon: "done",
      })
      setTimeout(() => (this.$refs.copyResponseButton.innerHTML = this.copyButton), 1000)
    },
    async runQuery() {
      const startTime = Date.now()

      // Start showing the loading bar as soon as possible.
      // The nuxt axios module will hide it when the request is made.
      this.$nuxt.$loading.start()

      this.response = this.$t("loading")
      if (this.settings.SCROLL_INTO_ENABLED) this.scrollInto("response")

      try {
        let headers = {}
        this.headers.forEach(header => {
          headers[header.key] = header.value
        })

        let variables = JSON.parse(this.variableString)

        const gqlQueryString = this.gqlQueryString

        const reqOptions = {
          method: "post",
          url: this.url,
          headers: {
            ...headers,
            "content-type": "application/json",
          },
          data: JSON.stringify({ query: gqlQueryString, variables }),
        }

        const data = await sendNetworkRequest(reqOptions, this.$store)
        this.response = JSON.stringify(data.data, null, 2)

        this.$nuxt.$loading.finish()
        const duration = Date.now() - startTime
        this.$toast.info(this.$t("finished_in", { duration }), {
          icon: "done",
        })
      } catch (error) {
        this.response = `${error}. ${this.$t("check_console_details")}`
        this.$nuxt.$loading.finish()

        this.$toast.error(`${error} ${this.$t("f12_details")}`, {
          icon: "error",
        })
        console.log("Error", error)
      }
    },
    async getSchema() {
      const startTime = Date.now()

      // Start showing the loading bar as soon as possible.
      // The nuxt axios module will hide it when the request is made.
      this.$nuxt.$loading.start()

      this.schema = this.$t("loading")
      if (this.settings.SCROLL_INTO_ENABLED) this.scrollInto("schema")

      try {
        const query = JSON.stringify({
          query: gql.getIntrospectionQuery(),
        })

        let headers = {}
        this.headers.forEach(header => {
          headers[header.key] = header.value
        })

        const reqOptions = {
          method: "post",
          url: this.url,
          headers: {
            ...headers,
            "content-type": "application/json",
          },
          data: query,
        }

        const reqConfig = this.$store.state.postwoman.settings.PROXY_ENABLED
          ? {
              method: "post",
              url:
<<<<<<< HEAD
                this.$store.state.postwoman.settings.PROXY_URL ||
                `https://postwoman.apollosoftware.xyz/`,
              data: reqOptions
=======
                this.$store.state.postwoman.settings.PROXY_URL || `https://postwoman.apollotv.xyz/`,
              data: reqOptions,
>>>>>>> 679ef224
            }
          : reqOptions

        const res = await axios(reqConfig)

        const data = this.$store.state.postwoman.settings.PROXY_ENABLED ? res.data : res
        const schema = gql.buildClientSchema(data.data.data)
        this.schema = gql.printSchema(schema, {
          commentDescriptions: true,
        })

        if (schema.getQueryType()) {
          const fields = schema.getQueryType().getFields()
          const qFields = []
          for (const field in fields) {
            qFields.push(fields[field])
          }
          this.queryFields = qFields
        }

        if (schema.getMutationType()) {
          const fields = schema.getMutationType().getFields()
          const mFields = []
          for (const field in fields) {
            mFields.push(fields[field])
          }
          this.mutationFields = mFields
        }

        if (schema.getSubscriptionType()) {
          const fields = schema.getSubscriptionType().getFields()
          const sFields = []
          for (const field in fields) {
            sFields.push(fields[field])
          }
          this.subscriptionFields = sFields
        }

        const typeMap = schema.getTypeMap()
        const types = []

        const queryTypeName = schema.getQueryType() ? schema.getQueryType().name : ""
        const mutationTypeName = schema.getMutationType() ? schema.getMutationType().name : ""
        const subscriptionTypeName = schema.getSubscriptionType()
          ? schema.getSubscriptionType().name
          : ""

        for (const type in typeMap) {
          if (
            !typeMap[type].name.startsWith("__") &&
            ![queryTypeName, mutationTypeName, subscriptionTypeName].includes(typeMap[type].name) &&
            typeMap[type] instanceof gql.GraphQLObjectType
          ) {
            types.push(typeMap[type])
          }
        }
        this.gqlTypes = types
        this.$refs.queryEditor.setValidationSchema(schema)
        this.$nuxt.$loading.finish()
        const duration = Date.now() - startTime
        this.$toast.info(this.$t("finished_in", { duration }), {
          icon: "done",
        })
      } catch (error) {
        this.$nuxt.$loading.finish()

        this.schema = `${error}. ${this.$t("check_console_details")}`
        this.$toast.error(`${error} ${this.$t("f12_details")}`, {
          icon: "error",
        })
        console.log("Error", error)
      }
    },
    ToggleExpandResponse() {
      this.expandResponse = !this.expandResponse
      this.responseBodyMaxLines = this.responseBodyMaxLines == Infinity ? 16 : Infinity
    },
    downloadResponse() {
      const dataToWrite = JSON.stringify(this.schema, null, 2)
      const file = new Blob([dataToWrite], { type: "application/json" })
      const a = document.createElement("a")
      const url = URL.createObjectURL(file)
      a.href = url
      a.download = `${this.url} on ${Date()}.graphql`.replace(/\./g, "[dot]")
      document.body.appendChild(a)
      a.click()
      this.$refs.downloadResponse.innerHTML = this.doneButton
      this.$toast.success(this.$t("download_started"), {
        icon: "done",
      })
      setTimeout(() => {
        document.body.removeChild(a)
        window.URL.revokeObjectURL(url)
        this.$refs.downloadResponse.innerHTML = this.downloadButton
      }, 1000)
    },
    addRequestHeader(index) {
      this.$store.commit("addGQLHeader", {
        key: "",
        value: "",
      })
      return false
    },
    removeRequestHeader(index) {
      // .slice() is used so we get a separate array, rather than just a reference
      const oldHeaders = this.headers.slice()

      this.$store.commit("removeGQLHeader", index)
      this.$toast.error(this.$t("deleted"), {
        icon: "delete",
        action: {
          text: this.$t("undo"),
          duration: 4000,
          onClick: (e, toastObject) => {
            this.headers = oldHeaders
            toastObject.remove()
          },
        },
      })
    },
    scrollInto(view) {
      this.$refs[view].$el.scrollIntoView({
        behavior: "smooth",
      })
    },
  },
}
</script><|MERGE_RESOLUTION|>--- conflicted
+++ resolved
@@ -563,14 +563,9 @@
           ? {
               method: "post",
               url:
-<<<<<<< HEAD
                 this.$store.state.postwoman.settings.PROXY_URL ||
                 `https://postwoman.apollosoftware.xyz/`,
               data: reqOptions
-=======
-                this.$store.state.postwoman.settings.PROXY_URL || `https://postwoman.apollotv.xyz/`,
-              data: reqOptions,
->>>>>>> 679ef224
             }
           : reqOptions
 
