--- conflicted
+++ resolved
@@ -168,11 +168,8 @@
 </template>
 
 <script>
-<<<<<<< HEAD
 import { Splitpanes, Pane } from "splitpanes"
-=======
 import { logHoppRequestRunToAnalytics } from "~/helpers/fb/analytics"
->>>>>>> fee0a8ce
 import debounce from "~/helpers/utils/debounce"
 import "splitpanes/dist/splitpanes.css"
 
