<template>
  <SmartTabs styles="sticky z-10 top-12">
    <SmartTab
      v-for="(lens, index) in validLenses"
      :id="lens.lensName"
      :key="`lens-${index}`"
      :label="lens.lensName"
      :selected="index === 0"
    >
      <component :is="lens.renderer" :response="response" />
    </SmartTab>
    <SmartTab
      v-if="headerLength"
      id="headers"
<<<<<<< HEAD
      :label="$t('Headers')"
      :info="Object.keys(response.headers).length.toString()"
=======
      :label="`Headers \xA0 • \xA0 ${headerLength}`"
>>>>>>> d5cb9f13
    >
      <LensesHeadersRenderer :headers="response.headers" />
    </SmartTab>
  </SmartTabs>
</template>

<script>
import { getSuitableLenses, getLensRenderers } from "~/helpers/lenses/lenses"

export default {
  components: {
    // Lens Renderers
    ...getLensRenderers(),
  },
  props: {
    response: { type: Object, default: () => {} },
  },
  computed: {
    headerLength() {
      if (!this.response || !this.response.headers) return 0

      return Object.keys(this.response.headers).length
    },
    validLenses() {
      if (!this.response) return []

      return getSuitableLenses(this.response)
    },
  },
}
</script><|MERGE_RESOLUTION|>--- conflicted
+++ resolved
@@ -12,12 +12,8 @@
     <SmartTab
       v-if="headerLength"
       id="headers"
-<<<<<<< HEAD
       :label="$t('Headers')"
-      :info="Object.keys(response.headers).length.toString()"
-=======
-      :label="`Headers \xA0 • \xA0 ${headerLength}`"
->>>>>>> d5cb9f13
+      :info="headerLength.toString()"
     >
       <LensesHeadersRenderer :headers="response.headers" />
     </SmartTab>
