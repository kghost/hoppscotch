<template>
<<<<<<< HEAD
  <div class="font-mono p-2">
    <div
      v-for="(header, index) in headers"
      :key="`header-${index}`"
      class="flex items-center"
    >
      <span
        class="
          flex
          font-semibold
          text-xs
          min-w-0
          p-2
          transition
          group-hover:text-secondaryDark
        "
      >
        <span class="truncate">
          {{ header.key }}
        </span>
      </span>
      <span
        class="
          flex
          font-mono font-bold
          mx-2
          text-xs
          justify-center
          items-center
          truncate
        "
      >
        →
      </span>
      <span
        class="
          flex
          font-semibold
          flex-1
          text-xs
          min-w-0
          p-2
          transition
          group-hover:text-secondaryDark
        "
      >
        <span class="truncate">
          {{ header.value }}
        </span>
      </span>
    </div>
=======
  <div>
    <p v-for="(value, key) in headers" :key="key">
      <input
        :value="`${key} → ${value}`"
        :name="key"
        class="input !bg-transparent"
        readonly
      />
    </p>
>>>>>>> 449c8780
  </div>
</template>

<script>
export default {
  props: {
    headers: { type: Array, default: () => [] },
  },
}
</script><|MERGE_RESOLUTION|>--- conflicted
+++ resolved
@@ -1,5 +1,4 @@
 <template>
-<<<<<<< HEAD
   <div class="font-mono p-2">
     <div
       v-for="(header, index) in headers"
@@ -7,61 +6,25 @@
       class="flex items-center"
     >
       <span
-        class="
-          flex
-          font-semibold
-          text-xs
-          min-w-0
-          p-2
-          transition
-          group-hover:text-secondaryDark
-        "
+        class="flex font-semibold text-xs min-w-0 p-2 transition group-hover:text-secondaryDark"
       >
         <span class="truncate">
           {{ header.key }}
         </span>
       </span>
       <span
-        class="
-          flex
-          font-mono font-bold
-          mx-2
-          text-xs
-          justify-center
-          items-center
-          truncate
-        "
+        class="flex font-mono font-bold mx-2 text-xs justify-center items-center truncate"
       >
         →
       </span>
       <span
-        class="
-          flex
-          font-semibold
-          flex-1
-          text-xs
-          min-w-0
-          p-2
-          transition
-          group-hover:text-secondaryDark
-        "
+        class="flex font-semibold flex-1 text-xs min-w-0 p-2 transition group-hover:text-secondaryDark"
       >
         <span class="truncate">
           {{ header.value }}
         </span>
       </span>
     </div>
-=======
-  <div>
-    <p v-for="(value, key) in headers" :key="key">
-      <input
-        :value="`${key} → ${value}`"
-        :name="key"
-        class="input !bg-transparent"
-        readonly
-      />
-    </p>
->>>>>>> 449c8780
   </div>
 </template>
 
