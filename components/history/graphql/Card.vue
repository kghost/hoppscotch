<template>
<<<<<<< HEAD
  <div class="flex flex-col group">
    <div class="flex items-center">
      <span
        class="
          cursor-pointer
          flex
          font-semibold
          flex-1
          text-xs
          min-w-0
          py-3
          pr-2
          pl-4
          transition
          group-hover:text-secondaryDark
        "
        data-testid="restore_history_entry"
        @click="$emit('use-entry')"
=======
  <div>
    <div class="show-on-large-screen">
      <li>
        <input
          data-testid="'url'"
          :aria-label="$t('url')"
          type="text"
          readonly
          :value="entry.url"
          :placeholder="$t('empty_req_name')"
          class="cursor-pointer text-sm input !bg-transparent"
          @click="$emit('use-entry')"
        />
      </li>
      <button
        v-tooltip="{
          content: !entry.star ? $t('add_star') : $t('remove_star'),
        }"
        data-testid="star_button"
        class="icon button"
        :class="{ stared: entry.star }"
        @click="$emit('toggle-star')"
      >
        <i class="material-icons">
          {{ entry.star ? "star" : "star_border" }}
        </i>
      </button>
      <button
        v-tooltip="{
          content: expand ? $t('hide_more') : $t('show_more'),
        }"
        data-testid="query_expand"
        class="icon button"
        @click="expand = !expand"
>>>>>>> 449c8780
      >
        <span class="truncate">
          {{ entry.url }}
        </span>
      </span>
      <ButtonSecondary
        v-tippy="{ theme: 'tooltip' }"
        icon="delete"
        color="red"
        :title="$t('delete')"
        class="group-hover:inline-flex hidden"
        data-testid="delete_history_entry"
        @click.native="$emit('delete-entry')"
      />
      <ButtonSecondary
        v-tippy="{ theme: 'tooltip' }"
        :title="expand ? $t('hide_more') : $t('show_more')"
        :icon="expand ? 'unfold_less' : 'unfold_more'"
        class="group-hover:inline-flex hidden"
        @click.native="expand = !expand"
      />
      <ButtonSecondary
        v-tippy="{ theme: 'tooltip' }"
        :title="!entry.star ? $t('add_star') : $t('remove_star')"
        :icon="entry.star ? 'star' : 'star_border'"
        color="yellow"
        :class="{ 'group-hover:inline-flex hidden': !entry.star }"
        data-testid="star_button"
        @click.native="$emit('toggle-star')"
      />
    </div>
<<<<<<< HEAD
    <div class="flex flex-col">
      <span
        v-for="(line, index) in query"
        :key="`line-${index}`"
        class="
          cursor-pointer
          font-mono
          text-xs text-secondaryLight
          px-4
          truncate
        "
        data-testid="restore_history_entry"
        @click="$emit('use-entry')"
      >
        {{ line }}
      </span>
    </div>
=======
    <div class="show-on-large-screen">
      <li data-testid="'query'">
        <input
          v-for="(line, index) in query"
          :key="`line-${index}`"
          :aria-label="$t('query')"
          type="text"
          readonly
          :value="`${line}`"
          class="text-sm input !bg-transparent !mt-0 !text-secondaryLight !pt-0"
        />
      </li>
    </div>
    <transition name="fade">
      <div v-if="showMore" class="show-on-large-screen">
        <li>
          <input
            v-tooltip="entry.date"
            :aria-label="$t('time')"
            type="text"
            readonly
            :value="entry.time"
            class="
              text-sm
              input
              !bg-transparent
              !mt-0
              !text-secondaryLight
              !pt-0
            "
          />
        </li>
        <li>
          <input
            :aria-label="$t('duration')"
            type="text"
            readonly
            :value="`Duration: ${entry.duration}ms`"
            :placeholder="$t('no_duration')"
            class="
              text-sm
              input
              !bg-transparent
              !mt-0
              !text-secondaryLight
              !pt-0
            "
          />
        </li>
        <!-- <li>
          <input class="input"
            :aria-label="$t('prerequest_script')"
            type="text"
            readonly
            :value="entry.preRequestScript"
            :placeholder="$t('no_prerequest_script')"
            class="bg-transparent mt-0 text-sm text-secondaryLight pt-0"
          />
        </li> -->
      </div>
    </transition>
>>>>>>> 449c8780
  </div>
</template>

<script>
export default {
  props: {
    entry: { type: Object, default: () => {} },
    showMore: Boolean,
  },
  data() {
    return {
      expand: false,
    }
  },
  computed: {
    query() {
      return this.expand
        ? this.entry.query.split("\n")
        : this.entry.query.split("\n").slice(0, 2).concat(["..."])
    },
  },
}
</script><|MERGE_RESOLUTION|>--- conflicted
+++ resolved
@@ -1,59 +1,10 @@
 <template>
-<<<<<<< HEAD
   <div class="flex flex-col group">
     <div class="flex items-center">
       <span
-        class="
-          cursor-pointer
-          flex
-          font-semibold
-          flex-1
-          text-xs
-          min-w-0
-          py-3
-          pr-2
-          pl-4
-          transition
-          group-hover:text-secondaryDark
-        "
+        class="cursor-pointer flex font-semibold flex-1 text-xs min-w-0 py-3 pr-2 pl-4 transition group-hover:text-secondaryDark"
         data-testid="restore_history_entry"
         @click="$emit('use-entry')"
-=======
-  <div>
-    <div class="show-on-large-screen">
-      <li>
-        <input
-          data-testid="'url'"
-          :aria-label="$t('url')"
-          type="text"
-          readonly
-          :value="entry.url"
-          :placeholder="$t('empty_req_name')"
-          class="cursor-pointer text-sm input !bg-transparent"
-          @click="$emit('use-entry')"
-        />
-      </li>
-      <button
-        v-tooltip="{
-          content: !entry.star ? $t('add_star') : $t('remove_star'),
-        }"
-        data-testid="star_button"
-        class="icon button"
-        :class="{ stared: entry.star }"
-        @click="$emit('toggle-star')"
-      >
-        <i class="material-icons">
-          {{ entry.star ? "star" : "star_border" }}
-        </i>
-      </button>
-      <button
-        v-tooltip="{
-          content: expand ? $t('hide_more') : $t('show_more'),
-        }"
-        data-testid="query_expand"
-        class="icon button"
-        @click="expand = !expand"
->>>>>>> 449c8780
       >
         <span class="truncate">
           {{ entry.url }}
@@ -85,87 +36,17 @@
         @click.native="$emit('toggle-star')"
       />
     </div>
-<<<<<<< HEAD
     <div class="flex flex-col">
       <span
         v-for="(line, index) in query"
         :key="`line-${index}`"
-        class="
-          cursor-pointer
-          font-mono
-          text-xs text-secondaryLight
-          px-4
-          truncate
-        "
+        class="cursor-pointer font-mono text-xs text-secondaryLight px-4 truncate"
         data-testid="restore_history_entry"
         @click="$emit('use-entry')"
       >
         {{ line }}
       </span>
     </div>
-=======
-    <div class="show-on-large-screen">
-      <li data-testid="'query'">
-        <input
-          v-for="(line, index) in query"
-          :key="`line-${index}`"
-          :aria-label="$t('query')"
-          type="text"
-          readonly
-          :value="`${line}`"
-          class="text-sm input !bg-transparent !mt-0 !text-secondaryLight !pt-0"
-        />
-      </li>
-    </div>
-    <transition name="fade">
-      <div v-if="showMore" class="show-on-large-screen">
-        <li>
-          <input
-            v-tooltip="entry.date"
-            :aria-label="$t('time')"
-            type="text"
-            readonly
-            :value="entry.time"
-            class="
-              text-sm
-              input
-              !bg-transparent
-              !mt-0
-              !text-secondaryLight
-              !pt-0
-            "
-          />
-        </li>
-        <li>
-          <input
-            :aria-label="$t('duration')"
-            type="text"
-            readonly
-            :value="`Duration: ${entry.duration}ms`"
-            :placeholder="$t('no_duration')"
-            class="
-              text-sm
-              input
-              !bg-transparent
-              !mt-0
-              !text-secondaryLight
-              !pt-0
-            "
-          />
-        </li>
-        <!-- <li>
-          <input class="input"
-            :aria-label="$t('prerequest_script')"
-            type="text"
-            readonly
-            :value="entry.preRequestScript"
-            :placeholder="$t('no_prerequest_script')"
-            class="bg-transparent mt-0 text-sm text-secondaryLight pt-0"
-          />
-        </li> -->
-      </div>
-    </transition>
->>>>>>> 449c8780
   </div>
 </template>
 
